# Changelog
All notable changes to this project will be documented in this file.

<<<<<<< HEAD
## 0.4.2 - 2018-11-13

- [#13](https://github.com/epoch8/airflow-exporter/pull/20): Added test script and travis file by @hydrosquall
- [#13](https://github.com/epoch8/airflow-exporter/pull/27): fix run test in travis @cleverCat
=======
## 0.4.1 - 2018-11-13

- Fix [#24](https://github.com/epoch8/airflow-exporter/issues/24): Unsupported mime-type by @szyn
>>>>>>> 3cc24d53

## 0.4 - 2018-10-15

- Fix [#14](https://github.com/epoch8/airflow-exporter/issues/14): Airflow 1.10 compatibility by @jmcarp
- Fix [#16](https://github.com/epoch8/airflow-exporter/issues/16): Exception during scrape

## 0.3 - 2018-09-12

- [#11](https://github.com/epoch8/airflow-exporter/pull/11): Added metric for duration of DagRuns by @hydrosquall

## 0.2 - 2018-09-10 more labels

Added:
- `owner` label in metrics `dag_status` and `task_status`
- explicit 0 metric for each state in `dag_status`

## 0.1 - 2018-08-07 initial release<|MERGE_RESOLUTION|>--- conflicted
+++ resolved
@@ -1,16 +1,14 @@
 # Changelog
 All notable changes to this project will be documented in this file.
 
-<<<<<<< HEAD
 ## 0.4.2 - 2018-11-13
 
 - [#13](https://github.com/epoch8/airflow-exporter/pull/20): Added test script and travis file by @hydrosquall
 - [#13](https://github.com/epoch8/airflow-exporter/pull/27): fix run test in travis @cleverCat
-=======
+
 ## 0.4.1 - 2018-11-13
 
 - Fix [#24](https://github.com/epoch8/airflow-exporter/issues/24): Unsupported mime-type by @szyn
->>>>>>> 3cc24d53
 
 ## 0.4 - 2018-10-15
 
