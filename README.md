--- conflicted
+++ resolved
@@ -10,15 +10,11 @@
 
 ## Compatibility
 
-<<<<<<< HEAD
 **Note: this version is compatible with Airflow 1.10.3+ only, see [#46](https://github.com/epoch8/airflow-exporter/issues/46) for details**
 
+For compatibility with previous versions of Airflow use older version: [v0.5.4](https://github.com/epoch8/airflow-exporter/releases/tag/v0.5.4)
+
 * Airflow: airflow1.10.3+
-=======
-**Note: this version is compatible with Airflow up to 1.10.2, for 1.10.3 compatible version use branch [airflow-1.10.3](https://github.com/epoch8/airflow-exporter/tree/airflow-1.10.3), see [#46](https://github.com/epoch8/airflow-exporter/issues/46) for details**
-
-* Airflow: airflow1.8 - airflow1.10.2
->>>>>>> 7db055cf
 * Python: python2, python3
 * DataBase: postgresql, mysql
 
